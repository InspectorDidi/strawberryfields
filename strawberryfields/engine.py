# Copyright 2019 Xanadu Quantum Technologies Inc.

# Licensed under the Apache License, Version 2.0 (the "License");
# you may not use this file except in compliance with the License.
# You may obtain a copy of the License at

#     http://www.apache.org/licenses/LICENSE-2.0

# Unless required by applicable law or agreed to in writing, software
# distributed under the License is distributed on an "AS IS" BASIS,
# WITHOUT WARRANTIES OR CONDITIONS OF ANY KIND, either express or implied.
# See the License for the specific language governing permissions and
# limitations under the License.
"""
This module implements :class:`BaseEngine` and its subclasses that are responsible for
communicating quantum programs represented by :class:`.Program` objects
to a backend that could be e.g., a simulator or a hardware quantum processor.
One can think of each BaseEngine instance as a separate quantum computation.
"""

import abc
from collections.abc import Sequence
from numpy import stack, shape

from .backends import load_backend
from .backends.base import (NotApplicableError, BaseBackend)


class Result:
    """Result of a quantum computation.

    Represents the results of the execution of a quantum program
    returned by the :meth:`.LocalEngine.run` method.

    The returned :class:`~Result` object provides several useful properties
    for accessing the results of your program execution:

    * ``results.state``: The quantum state object contains details and methods
      for manipulation of the final circuit state. Not available for remote
      backends. See :doc:`/introduction/states` for more information regarding available
      state methods.

    * ``results.samples``: Measurement samples from any measurements performed.

    **Example:**

<<<<<<< HEAD
import abc
from collections.abc import Sequence
from numpy import stack, shape
from time import sleep

from .backends import load_backend
from .backends.base import NotApplicableError, BaseBackend

from strawberryfields.api_client import APIClient, Job, JobNotQueuedError, JobExecutionError
from strawberryfields.io import to_blackbird
from strawberryfields.configuration import DEFAULT_CONFIG


class OneJobAtATimeError(Exception):
    """
    Raised when a user attempts to execute more than one job on the same engine instance.
    """

    pass
=======
    The following examples run an existing Strawberry Fields
    quantum :class:`~.Program` on the Gaussian engine to get
    a results object.

    Using this results object, the measurement samples
    can be returned, as well as quantum state information.
>>>>>>> 09438629

    >>> eng = sf.Engine("gaussian")
    >>> results = eng.run(prog)
    >>> print(results)
    Result: 3 subsystems
        state: <GaussianState: num_modes=3, pure=True, hbar=2>
        samples: [0, 0, 0]
    >>> results.samples
    [0, 0, 0]
    >>> results.state.is_pure()
    True

    .. note::

        Only local simulators will return a state object. Remote
        simulators and hardware backends will return
        measurement samples  (:attr:`Result.samples`),
        but the return value of ``Result.state`` will be ``None``.
    """

    def __init__(self, samples):
        self._state = None

        # ``samples`` arrives as a list of arrays, need to convert here to a multidimensional array
        if len(shape(samples)) > 1:
            samples = stack(samples, 1)
        self._samples = samples

    @property
    def samples(self):
        """Measurement samples.

        Returned measurement samples will have shape ``(modes,)``. If multiple
        shots are requested during execution, the returned measurement samples
        will instead have shape ``(shots, modes)``.

        Returns:
            array[array[float, int]]: measurement samples returned from
            program execution
        """
        return self._samples

    @property
    def state(self):
        """The quantum state object.

        The quantum state object contains details and methods
        for manipulation of the final circuit state.

        See :doc:`/introduction/states` for more information regarding available
        state methods.

        .. note::

            Only local simulators will return a state object. Remote
            simulators and hardware backends will return
            measurement samples (:attr:`Result.samples`),
            but the return value of ``Result.state`` will be ``None``.

        Returns:
            BaseState: quantum state returned from program execution
        """
        return self._state

    def __str__(self):
        """String representation."""
        return "Result: {} subsystems, state: {}\n samples: {}".format(
            len(self.samples), self.state, self.samples
        )


class BaseEngine(abc.ABC):
    r"""Abstract base class for quantum program executor engines.

    Args:
        backend (str): backend short name
        backend_options (Dict[str, Any]): keyword arguments for the backend
    """

    REMOTE = False

    def __init__(self, backend, backend_options=None):
        if backend_options is None:
            backend_options = {}

        #: str: short name of the backend
        self.backend_name = backend
        #: Dict[str, Any]: keyword arguments for the backend
        self.backend_options = backend_options.copy()  # dict is mutable
        #: List[Program]: list of Programs that have been run
        self.run_progs = []
        #: List[List[Number]]: latest measurement results, shape == (modes, shots)
        self.samples = None

        if isinstance(backend, str):
            self.backend_name = backend
            self.backend = load_backend(backend)
        elif isinstance(backend, BaseBackend):
            self.backend_name = backend.short_name
            self.backend = backend
        else:
            raise TypeError("backend must be a string or a BaseBackend instance.")

    @abc.abstractmethod
    def __str__(self):
        """String representation."""

    @abc.abstractmethod
    def reset(self, backend_options):
        r"""Re-initialize the quantum computation.

        Resets the state of the engine and the quantum circuit represented by the backend.

        * The original number of modes is restored.
        * All modes are reset to the vacuum state.
        * All registers of previously run Programs are cleared of measured values.
        * List of previously run Progams is cleared.

<<<<<<< HEAD
        Note that the reset does nothing to any Program objects in existence, beyond erasing the
        measured values.
=======
        Note that the reset does nothing to any Program objects in existence, beyond
        erasing the measured values.

        **Example:**

        .. code-block:: python

            # create a program
            prog = sf.Program(3)

            with prog.context as q:
                ops.Sgate(0.543) | q[1]
                ops.BSgate(0.6, 0.1) | (q[2], q[0])

            # create an engine
            eng = sf.Engine("gaussian")

        Running the engine with the above program will
        modify the state of the statevector simulator:

        >>> eng.run(prog)
        >>> eng.backend.is_vacuum()
        False

        Resetting the engine will return the backend simulator
        to the vacuum state:

        >>> eng.reset()
        >>> eng.backend.is_vacuum()
        True

        .. note:: The ``reset()`` method only applies to statevector backends.
>>>>>>> 09438629

        Args:
            backend_options (Dict[str, Any]): keyword arguments for the backend,
                updating (overriding) old values
        """
        self.backend_options.update(backend_options)
        for p in self.run_progs:
            p._clear_regrefs()
        self.run_progs.clear()
        self.samples = None

    def print_applied(self, print_fn=print):
        """Print all the Programs run since the backend was initialized.

        This will be blank until the first call to :meth:`~.LocalEngine.run`. The output may
        differ compared to :meth:`.Program.print`, due to backend-specific
        device compilation performed by :meth:`~.LocalEngine.run`.

        **Example:**

        .. code-block:: python

            # create a program
            prog = sf.Program(2)

            with prog.context as q:
                ops.S2gate(0.543) | (q[0], q[1])

            # create an engine
            eng = sf.Engine("gaussian")

        Initially, the engine will have applied no operations:

        >>> eng.print_applied()
        None

        After running the engine, we can now see the quantum
        operations that were applied:

        >>> eng.run(prog)
        >>> eng.print_applied()
        Run 0:
        BSgate(0.7854, 0) | (q[0], q[1])
        Sgate(0.543, 0) | (q[0])
        Sgate(0.543, 0).H | (q[1])
        BSgate(0.7854, 0).H | (q[0], q[1])

        Note that the :class:`~.S2gate` has been decomposed into
        single-mode squeezers and beamsplitters, which are supported
        by the ``'gaussian'`` backend.

        Subsequent program runs can also be viewed:

        .. code-block:: python

            # a second program
            prog2 = sf.Program(2)
            with prog2.context as q:
                ops.S2gate(0.543) | (q[0], q[1])

        >>> eng.run(prog2)
        >>> eng.print_applied()
        Run 0:
        BSgate(0.7854, 0) | (q[0], q[1])
        Sgate(0.543, 0) | (q[0])
        Sgate(0.543, 0).H | (q[1])
        BSgate(0.7854, 0).H | (q[0], q[1])
        Run 1:
        Dgate(0.06, 0) | (q[0])

        Args:
            print_fn (function): optional custom function to use for string printing.
        """
        for k, r in enumerate(self.run_progs):
            print_fn("Run {}:".format(k))
            r.print(print_fn)

    @abc.abstractmethod
    def _init_backend(self, init_num_subsystems):
        """Initialize the backend.

        Args:
            init_num_subsystems (int): number of subsystems the backend is initialized to
        """

    @abc.abstractmethod
    def _run_program(self, prog, **kwargs):
        """Execute a single program on the backend.

        This method should not be called directly.

        Args:
            prog (Program): program to run
        Returns:
            list[Command]: commands that were applied to the backend
        """

    def _run(self, program, *, args, compile_options, **kwargs):
        """Execute the given programs by sending them to the backend.

        If multiple Programs are given they will be executed sequentially as
        parts of a single computation.
        For each :class:`.Program` instance given as input, the following happens:

        * The Program instance is compiled for the target backend.
        * The compiled program is executed on the backend.
        * The measurement results of each subsystem (if any) are stored in the :class:`.RegRef`
          instances of the corresponding Program, as well as in :attr:`~BaseEngine.samples`.
        * The compiled program is appended to :attr:`~BaseEngine.run_progs`.

        Finally, the result of the computation is returned.

        Args:
            program (Program, Sequence[Program]): quantum programs to run
            args (Dict[str, Any]): values for the free parameters in the program(s) (if any)
            compile_options (Dict[str, Any]): keyword arguments for :meth:`.Program.compile`

        The ``kwargs`` keyword arguments are passed to the backend API calls via :meth:`Operation.apply`.

        Returns:
            Result: results of the computation
        """

        def _broadcast_nones(val, dim):
            """Helper function to ensure register values have same shape, even if not measured"""
            if val is None and dim > 1:
                return [None] * dim
            return val

        if not isinstance(program, Sequence):
            program = [program]

        kwargs.setdefault("shots", 1)
        # NOTE: by putting ``shots`` into keyword arguments, it allows for the
        # signatures of methods in Operations to remain cleaner, since only
        # Measurements need to know about shots

        prev = self.run_progs[-1] if self.run_progs else None  # previous program segment
        for p in program:
            if prev is None:
                # initialize the backend
                self._init_backend(p.init_num_subsystems)
            else:
                # there was a previous program segment
                if not p.can_follow(prev):
                    raise RuntimeError(
                        "Register mismatch: program {}, '{}'.".format(len(self.run_progs), p.name)
                    )

                # Copy the latest measured values in the RegRefs of p.
                # We cannot copy from prev directly because it could be used in more than one
                # engine.
                for k, v in enumerate(self.samples):
                    p.reg_refs[k].val = v

            # bind free parameters to their values
            p.bind_params(args)

            # if the program hasn't been compiled for this backend, do it now
            target = self.backend.circuit_spec
            if target is not None and p.target != target:
                p = p.compile(target, **compile_options)
            p.lock()

            if self.REMOTE:
                self.samples = self._run_program(p, **kwargs)
            else:
                self._run_program(p, **kwargs)
                shots = kwargs.get("shots", 1)
                self.samples = [
                    _broadcast_nones(p.reg_refs[k].val, shots) for k in sorted(p.reg_refs)
                ]
                self.run_progs.append(p)

            prev = p

        if self.samples is not None:
            return Result(self.samples.copy())


class LocalEngine(BaseEngine):
    """Local quantum program executor engine.

    The Strawberry Fields engine is used to execute :class:`.Program` instances
    on the chosen local backend, and makes the results available via :class:`.Result`.

    **Example:**

    The following example creates a Strawberry Fields
    quantum :class:`~.Program` and runs it using an engine.

    .. code-block:: python

        # create a program
        prog = sf.Program(2)

        with prog.context as q:
            ops.S2gate(0.543) | (q[0], q[1])

    We initialize the engine with the name of the local backend,
    and can pass optional backend options.

    >>> eng = sf.Engine("fock", backend_options={"cutoff_dim": 5})

    The :meth:`~.LocalEngine.run` method is used to execute quantum
    programs on the attached backend, and returns a :class:`.Result`
    object containing the results of the execution.

    >>> results = eng.run(prog)

    Args:
        backend (str, BaseBackend): short name of the backend, or a pre-constructed backend instance
        backend_options (None, Dict[str, Any]): keyword arguments to be passed to the backend
    """

    def __init__(self, backend, *, backend_options=None):
        backend_options = backend_options or {}
        super().__init__(backend, backend_options)

    def __str__(self):
        return self.__class__.__name__ + "({})".format(self.backend_name)

    def reset(self, backend_options=None):
        backend_options = backend_options or {}
        super().reset(backend_options)
        self.backend.reset(**self.backend_options)
        # TODO should backend.reset and backend.begin_circuit be combined?

    def _init_backend(self, init_num_subsystems):
        self.backend.begin_circuit(init_num_subsystems, **self.backend_options)

    def _run_program(self, prog, **kwargs):
        applied = []
        for cmd in prog.circuit:
            try:
                # try to apply it to the backend
                # NOTE we could also handle storing measured vals here
                cmd.op.apply(cmd.reg, self.backend, **kwargs)
                applied.append(cmd)
            except NotApplicableError:
                # command is not applicable to the current backend type
                raise NotApplicableError(
                    "The operation {} cannot be used with {}.".format(cmd.op, self.backend)
                ) from None
            except NotImplementedError:
                # command not directly supported by backend API
                raise NotImplementedError(
                    "The operation {} has not been implemented in {} for the arguments {}.".format(
                        cmd.op, self.backend, kwargs
                    )
                ) from None
        return applied

    def run(self, program, *, args=None, compile_options=None, run_options=None):
        """Execute quantum programs by sending them to the backend.

        Args:
            program (Program, Sequence[Program]): quantum programs to run
            args (dict[str, Any]): values for the free parameters in the program(s) (if any)
            compile_options (None, Dict[str, Any]): keyword arguments for :meth:`.Program.compile`
            run_options (None, Dict[str, Any]): keyword arguments that are needed by the backend during execution
                e.g., in :meth:`Operation.apply` or :meth:`.BaseBackend.state`

        Returns:
            Result: results of the computation

        ``run_options`` can contain the following:

        Keyword Args:
            shots (int): number of times the program measurement evaluation is repeated
            modes (None, Sequence[int]): Modes to be returned in the ``Result.state`` :class:`.BaseState` object.
                ``None`` returns all the modes (default). An empty sequence means no state object is returned.
            eval (bool): If False, the backend returns unevaluated tf.Tensors instead of
                numbers/arrays for returned measurement results and state (default: True). TF backend only.
            session (tf.Session): TensorFlow session, used when evaluating returned measurement results and state.
                TF backend only.
            feed_dict (dict[str, Any]): TensorFlow feed dictionary, used when evaluating returned measurement results
                and state. TF backend only.
        """
        args = args or {}
        compile_options = compile_options or {}
        temp_run_options = {}

        if isinstance(program, Sequence):
            # succesively update all run option defaults.
            # the run options of successive programs
            # overwrite the run options of previous programs
            # in the list
            [temp_run_options.update(p.run_options) for p in program]
        else:
            # single program to execute
            temp_run_options.update(program.run_options)

        temp_run_options.update(run_options or {})
        temp_run_options.setdefault("shots", 1)
        temp_run_options.setdefault("modes", None)

        # avoid unexpected keys being sent to Operations
        eng_run_keys = ["eval", "session", "feed_dict", "shots"]
        eng_run_options = {
            key: temp_run_options[key] for key in temp_run_options.keys() & eng_run_keys
        }

        result = super()._run(program, args=args, compile_options=compile_options, **eng_run_options)

        modes = temp_run_options["modes"]

        if modes is None or modes:
            # state object requested
            # session and feed_dict are needed by TF backend both during simulation (if program
            # contains measurements) and state object construction.
            result._state = self.backend.state(**temp_run_options)

        return result


<<<<<<< HEAD
class StarshipEngine(BaseEngine):
    """
    Starship quantum program executor engine.

    Executes :class:`.Program` instances on the chosen remote backend, and makes
    the results available via :class:`.Result`.

    Args:
        backend (str, BaseBackend): name of the backend, or a pre-constructed backend instance
        polling_delay_seconds (int): the number of seconds to wait between queries when polling for
            job results
    """

    # This engine will execute jobs remotely.
    REMOTE = True

    def __init__(self, backend, polling_delay_seconds=1, **kwargs):
        super().__init__(backend)

        api_client_params = {k: v for k, v in kwargs.items() if k in DEFAULT_CONFIG["api"].keys()}
        self.client = APIClient(**api_client_params)
        self.polling_delay_seconds = polling_delay_seconds
        self.jobs = []

    def __str__(self):
        return self.__class__.__name__ + "({})".format(self.backend_name)

    def _init_backend(self, *args):
        """
        TODO: This does not do anything right now.
        """
        # Do nothing for now...
        pass

    def reset(self):
        """
        Reset must be called in order to submit a new job. This clears the job queue as well as
        any ran Programs.
        """
        super().reset(backend_options={})
        self.jobs.clear()

    def _get_blackbird(self, shots, program):
        """
        Returns a Blackbird object to be sent later to the server when creating a job.
        Assumes the current backend as the target.

        Args:
            shots (int): the number of shots
            program (Program): program to be converted to Blackbird code

        Returns:
            blackbird.BlackbirdProgram
        """
        bb = to_blackbird(program, version="1.0")

        # TODO: This is potentially not needed here
        bb._target["name"] = self.backend_name
        bb._target["options"] = {"shots": shots, **program.backend_options}
        return bb

    def _queue_job(self, job_content):
        """
        Create a Job instance based on job_content, and send the job to the API. Append to list
        of jobs.

        Args:
            job_content (str): the Blackbird code to execute

        Returns:
            (strawberryfields.api_client.Job): a Job instance referencing the queued job
        """
        job = Job(client=self.client)
        job.manager.create(circuit=job_content)
        self.jobs.append(job)
        print("Job {} is sent to server.".format(job.id.value))
        return job

    def _run_program(self, program, **kwargs):
        """
        Given a compiled program, gets the blackbird circuit code and creates (or resumes) a job
        via the API. If the job is completed, returns the job result.

        A queued job can be interrupted by a ``KeyboardInterrupt`` event, at which point if the
        job ID was retrieved from the server, the job will be accessible via
        :meth:`~.Starship.jobs`.

        Args:
            program (strawberryfields.program.Program): program to be executed remotely

        Returns:
            (list): a list representing the result samples

        Raises:
            Exception: In case a job could not be submitted or completed.
            TypeError: In case a job is already queued and a user is trying to submit a new job.
        """
        if self.jobs:
            raise OneJobAtATimeError(
                "A job is already queued. Please reset the engine and try again."
            )

        kwargs.update(program.run_options)
        job_content = self._get_blackbird(program=program, **kwargs).serialize()
        job = self._queue_job(job_content)

        try:
            while not job.is_failed and not job.is_complete:
                job.reload()
                sleep(self.polling_delay_seconds)
        except KeyboardInterrupt:
            if job.id:
                print("Job {} is queued in the background.".format(job.id.value))
            else:
                self.reset()
                raise JobNotQueuedError("Job was not sent to server. Please try again.")

        # Job either failed or is complete - in either case, clear the job queue so that the engine is
        # ready for future jobs.
        self.reset()

        if job.is_failed:
            message = str(job.manager.http_response_data["meta"])
            raise JobExecutionError(message)
        elif job.is_complete:
            job.result.manager.get()
            return job.result.result.value

    def run(self, program, shots=1, **kwargs):
        """Compile the given program and execute it by queuing a job in the Starship.

        For the :class:`Program` instance given as input, the following happens:

        * The Program instance is compiled for the target backend.
        * The compiled program is sent as a job to the Starship
        * The measurement results of each subsystem (if any) are stored in the :attr:`~.BaseEngine.samples`.
        * The compiled program is appended to self.run_progs.
        * The queued or completed jobs are appended to self.jobs.

        Finally, the result of the computation is returned.

        Args:
            program (Program, Sequence[Program]): quantum programs to run
            shots (int): number of times the program measurement evaluation is repeated

        The ``kwargs`` keyword arguments are passed to :meth:`_run_program`.

        Returns:
            Result: results of the computation
        """

        return super()._run(program, args={}, compile_options={}, shots=shots, **kwargs)


Engine = LocalEngine  # alias for backwards compatibility
=======
class Engine(LocalEngine):
    # alias for backwards compatibility
    __doc__ = LocalEngine.__doc__
>>>>>>> 09438629
<|MERGE_RESOLUTION|>--- conflicted
+++ resolved
@@ -17,13 +17,21 @@
 to a backend that could be e.g., a simulator or a hardware quantum processor.
 One can think of each BaseEngine instance as a separate quantum computation.
 """
-
 import abc
 from collections.abc import Sequence
 from numpy import stack, shape
+from time import sleep
 
 from .backends import load_backend
 from .backends.base import (NotApplicableError, BaseBackend)
+
+from strawberryfields.api_client import APIClient, Job, JobNotQueuedError, JobExecutionError
+from strawberryfields.io import to_blackbird
+from strawberryfields.configuration import DEFAULT_CONFIG
+
+
+class OneJobAtATimeError(Exception):
+    """Raised when a user attempts to execute more than one job on the same engine instance."""
 
 
 class Result:
@@ -44,34 +52,12 @@
 
     **Example:**
 
-<<<<<<< HEAD
-import abc
-from collections.abc import Sequence
-from numpy import stack, shape
-from time import sleep
-
-from .backends import load_backend
-from .backends.base import NotApplicableError, BaseBackend
-
-from strawberryfields.api_client import APIClient, Job, JobNotQueuedError, JobExecutionError
-from strawberryfields.io import to_blackbird
-from strawberryfields.configuration import DEFAULT_CONFIG
-
-
-class OneJobAtATimeError(Exception):
-    """
-    Raised when a user attempts to execute more than one job on the same engine instance.
-    """
-
-    pass
-=======
     The following examples run an existing Strawberry Fields
     quantum :class:`~.Program` on the Gaussian engine to get
     a results object.
 
     Using this results object, the measurement samples
     can be returned, as well as quantum state information.
->>>>>>> 09438629
 
     >>> eng = sf.Engine("gaussian")
     >>> results = eng.run(prog)
@@ -190,10 +176,6 @@
         * All registers of previously run Programs are cleared of measured values.
         * List of previously run Progams is cleared.
 
-<<<<<<< HEAD
-        Note that the reset does nothing to any Program objects in existence, beyond erasing the
-        measured values.
-=======
         Note that the reset does nothing to any Program objects in existence, beyond
         erasing the measured values.
 
@@ -226,7 +208,6 @@
         True
 
         .. note:: The ``reset()`` method only applies to statevector backends.
->>>>>>> 09438629
 
         Args:
             backend_options (Dict[str, Any]): keyword arguments for the backend,
@@ -543,7 +524,6 @@
         return result
 
 
-<<<<<<< HEAD
 class StarshipEngine(BaseEngine):
     """
     Starship quantum program executor engine.
@@ -698,9 +678,6 @@
         return super()._run(program, args={}, compile_options={}, shots=shots, **kwargs)
 
 
-Engine = LocalEngine  # alias for backwards compatibility
-=======
 class Engine(LocalEngine):
     # alias for backwards compatibility
-    __doc__ = LocalEngine.__doc__
->>>>>>> 09438629
+    __doc__ = LocalEngine.__doc__