--- conflicted
+++ resolved
@@ -376,18 +376,9 @@
             shots (int): number of times the program measurement evaluation is repeated
             modes (None, Sequence[int]): Modes to be returned in the ``Result.state`` :class:`.BaseState` object.
                 ``None`` returns all the modes (default). An empty sequence means no state object is returned.
-<<<<<<< HEAD
-=======
-            eval (bool): If False, the backend returns unevaluated tf.Tensors instead of
-                numbers/arrays for returned measurement results and state (default: True). TF backend only.
-            session (tf.Session): TensorFlow session, used when evaluating returned measurement results and state.
-                TF backend only.
-            feed_dict (dict[str, Any]): TensorFlow feed dictionary, used when evaluating returned measurement results
-                and state. TF backend only.
 
         Returns:
             Result: results of the computation
->>>>>>> ab3196bd
         """
         args = args or {}
         compile_options = compile_options or {}
