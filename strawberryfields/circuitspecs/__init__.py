--- conflicted
+++ resolved
@@ -45,12 +45,7 @@
 from .tensorflow import TFSpecs
 from .gaussian_unitary import GaussianUnitary
 
-<<<<<<< HEAD
-
-specs = (Chip0Specs, Chip2Specs, FockSpecs, GaussianSpecs, GBSSpecs, TFSpecs)
-=======
-specs = (Chip0Specs, FockSpecs, GaussianSpecs, GBSSpecs, TFSpecs, GaussianUnitary)
->>>>>>> 09438629
+specs = (Chip0Specs, Chip2Specs, FockSpecs, GaussianSpecs, GBSSpecs, TFSpecs, GaussianUnitary)
 
 circuit_db = {c.short_name: c for c in specs}
 """dict[str, ~strawberryfields.circuitspecs.CircuitSpecs]: Map from circuit family short name to the corresponding class."""
