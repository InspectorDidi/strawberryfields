--- conflicted
+++ resolved
@@ -42,14 +42,7 @@
     in the data. For the GBS distribution in the WAW parametrization, the gradient of the KL
     divergence can be written as
 
-<<<<<<< HEAD
-=======
-    where :math:`S^{(t)}` is the *t*-th element in the data, :math:`P(S^{(t)})` is the probability
-    of observing that element when sampling from the model distribution, and :math:`T` is the
-    total number of elements in the data. For the GBS distribution in the WAW parametrization,
-    the gradient of the KL divergence can be written as
-    
->>>>>>> e96d540a
+
     .. math::
 
         \partial_\theta KL(\theta) = - \sum_{k=1}^m(\langle n_k\rangle_{\text{data}}-
