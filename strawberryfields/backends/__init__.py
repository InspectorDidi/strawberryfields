# Copyright 2019 Xanadu Quantum Technologies Inc.

# Licensed under the Apache License, Version 2.0 (the "License");
# you may not use this file except in compliance with the License.
# You may obtain a copy of the License at

#     http://www.apache.org/licenses/LICENSE-2.0

# Unless required by applicable law or agreed to in writing, software
# distributed under the License is distributed on an "AS IS" BASIS,
# WITHOUT WARRANTIES OR CONDITIONS OF ANY KIND, either express or implied.
# See the License for the specific language governing permissions and
# limitations under the License.
"""This package contains the modules that make up the
Strawberry Fields backends. This includes photonic simulators,
shared numerical operations, and states objects returned by
statevector simulators.

Local statevector simulators
----------------------------

Below are all available local statevector backends currently
provided by Strawberry Fields. These simulators all run locally,
provide access to the state after simulation, and the state is
preserved between engine runs.

.. currentmodule:: strawberryfields.backends
.. autosummary::
    :toctree: api

    FockBackend
    GaussianBackend
    ~tfbackend.TFBackend

.. raw:: html

    <div style="display: none;">

.. currentmodule:: strawberryfields.backends
.. autosummary::
    :toctree: api

    BaseFockState
    ~gaussianbackend.states.GaussianState
    ~tfbackend.states.FockStateTF

.. raw:: html

    </div>

Backend API
-----------

A list of the abstract base classes that define the
statevector backend API

.. currentmodule:: strawberryfields.backends
.. autosummary::
    :toctree: api

    BaseState
    BaseGaussianState
    BaseBackend
    BaseFock
    BaseGaussian

Utility modules
---------------

The following utility modules are provided for
backend development.

.. currentmodule:: strawberryfields.backends
.. autosummary::
    :toctree: api

    shared_ops
"""

from .base import BaseBackend, BaseFock, BaseGaussian, ModeMap
from .gaussianbackend import GaussianBackend
from .fockbackend import FockBackend
from .states import BaseState, BaseGaussianState, BaseFockState


__all__ = [
    "BaseBackend",
    "BaseFock",
    "BaseGaussian",
    "FockBackend",
    "GaussianBackend",
<<<<<<< HEAD
    "TFBackend"
=======
    "TFBackend",
    "BaseState",
    "BaseFockState",
    "BaseGaussianState"
>>>>>>> 09438629
]


virtual_backends = ["chip0", "chip2"]

local_backends = {
    b.short_name: b for b in (BaseBackend, GaussianBackend, FockBackend)
}


def load_backend(name):
    """Loads the specified backend by mapping a string
    to the backend type, via the ``local_backends``
    dictionary. Note that this function is used by the
    frontend only, and should not be user-facing.
    """
    if name == "tf":
        # treat the tensorflow backend differently, to
        # isolate the import of tensorflow
        from .tfbackend import TFBackend

        return TFBackend()

    if name in virtual_backends:
        # Backend is a remote device/simulator, that has a
        # defined circuit spec, but no local backend class.
        # By convention, the short name and corresponding
        # circuit spec are the same.
        backend_attrs = {"short_name": name, "circuit_spec": name}
        backend_class = type(name, (BaseBackend,), backend_attrs)
        return backend_class()

    if name in local_backends:
        backend = local_backends[name]()
        return backend

    raise ValueError("Backend '{}' is not supported.".format(name))<|MERGE_RESOLUTION|>--- conflicted
+++ resolved
@@ -89,14 +89,10 @@
     "BaseGaussian",
     "FockBackend",
     "GaussianBackend",
-<<<<<<< HEAD
-    "TFBackend"
-=======
     "TFBackend",
     "BaseState",
     "BaseFockState",
     "BaseGaussianState"
->>>>>>> 09438629
 ]
 
 
